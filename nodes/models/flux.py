"""
This module provides the :class:`NunchakuFluxDiTLoader` class for loading Nunchaku FLUX models.
It also supports attention implementation selection, CPU offload, and first-block caching.
"""

import gc
import json
import logging
import os

import comfy.model_management
import comfy.model_patcher
import torch
from comfy.supported_models import Flux, FluxSchnell

from nunchaku import NunchakuFluxTransformer2dModel
from nunchaku.caching.diffusers_adapters.flux import apply_cache_on_transformer
from nunchaku.utils import is_turing

from ...wrappers.flux import ComfyFluxWrapper
from ..utils import get_filename_list, get_full_path_or_raise

# Get log level from environment variable (default to INFO)
log_level = os.getenv("LOG_LEVEL", "INFO").upper()

# Configure logging
logging.basicConfig(level=getattr(logging, log_level, logging.INFO), format="%(asctime)s - %(levelname)s - %(message)s")
logger = logging.getLogger(__name__)


class NunchakuFluxDiTLoader:
    """
    Loader for Nunchaku FLUX.1 models.

    This class manages model loading, device selection, attention implementation,
    CPU offload, and caching for efficient inference.

    Attributes
    ----------
    transformer : :class:`~nunchaku.models.transformers.transformer_flux.NunchakuFluxTransformer2dModel` or None
        The loaded transformer model.
    metadata : dict or None
        Metadata associated with the loaded model.
    model_path : str or None
        Path to the loaded model.
    device : torch.device or None
        Device on which the model is loaded.
    cpu_offload : bool or None
        Whether CPU offload is enabled.
    data_type : str or None
        Data type used for inference.
    patcher : object or None
        ComfyUI model patcher instance.
    """

    def __init__(self):
        """
        Initialize the NunchakuFluxDiTLoader.

        Sets up internal state and selects the default torch device.
        """
        self.transformer = None
        self.metadata = None
        self.model_path = None
        self.device = None
        self.cpu_offload = None
        self.data_type = None
        self.patcher = None
        self.device = comfy.model_management.get_torch_device()

    @classmethod
    def INPUT_TYPES(s):
        """
        Define the input types and tooltips for the node.

        Returns
        -------
        dict
            A dictionary specifying the required inputs and their descriptions for the node interface.
        """
        safetensor_files = get_filename_list("diffusion_models")

        ngpus = torch.cuda.device_count()

        all_turing = True
        for i in range(torch.cuda.device_count()):
            if not is_turing(f"cuda:{i}"):
                all_turing = False

        if all_turing:
            attention_options = ["nunchaku-fp16"]  # turing GPUs do not support flashattn2
            dtype_options = ["float16"]
        else:
            attention_options = ["nunchaku-fp16", "flash-attention2"]
            dtype_options = ["bfloat16", "float16"]

        return {
            "required": {
                "model_path": (
                    safetensor_files,
                    {"tooltip": "The Nunchaku FLUX model."},
                ),
                "cache_threshold": (
                    "FLOAT",
                    {
                        "default": 0,
                        "min": 0,
                        "max": 1,
                        "step": 0.001,
                        "tooltip": "Adjusts the first-block caching tolerance"
                        "like `residual_diff_threshold` in WaveSpeed. "
                        "Increasing the value enhances speed at the cost of quality. "
                        "A typical setting is 0.12. Setting it to 0 disables the effect.",
                    },
                ),
                "attention": (
                    attention_options,
                    {
                        "default": attention_options[0],
                        "tooltip": (
                            "Attention implementation. The default implementation is `flash-attention2`. "
                            "`nunchaku-fp16` use FP16 attention, offering ~1.2× speedup. "
                            "Note that 20-series GPUs can only use `nunchaku-fp16`."
                        ),
                    },
                ),
                "cpu_offload": (
                    ["auto", "enable", "disable"],
                    {
                        "default": "auto",
                        "tooltip": "Whether to enable CPU offload for the transformer model."
                        "auto' will enable it if the GPU memory is less than 14G.",
                    },
                ),
                "device_id": (
                    "INT",
                    {
                        "default": 0,
                        "min": 0,
                        "max": ngpus - 1,
                        "step": 1,
                        "display": "number",
                        "lazy": True,
                        "tooltip": "The GPU device ID to use for the model.",
                    },
                ),
                "data_type": (
                    dtype_options,
                    {
                        "default": dtype_options[0],
                        "tooltip": "Specifies the model's data type. Default is `bfloat16`. "
                        "For 20-series GPUs, which do not support `bfloat16`, use `float16` instead.",
                    },
                ),
            },
            "optional": {
                "i2f_mode": (
                    ["enabled", "always"],
                    {
                        "default": "enabled",
                        "tooltip": "The GEMM implementation for 20-series GPUs"
                        "— this option is only applicable to these GPUs.",
                    },
                )
            },
        }

    RETURN_TYPES = ("MODEL",)
    FUNCTION = "load_model"
    CATEGORY = "Nunchaku"
    TITLE = "Nunchaku FLUX DiT Loader"

    def load_model(
        self,
        model_path: str,
        attention: str,
        cache_threshold: float,
        cpu_offload: str,
        device_id: int,
        data_type: str,
        **kwargs,
    ):
        """
        Load a Nunchaku FLUX model with the specified configuration.

        Parameters
        ----------
        model_path : str
            Path to the model directory or safetensors file.
        attention : str
            Attention implementation to use ("nunchaku-fp16" or "flash-attention2").
        cache_threshold : float
            Caching tolerance for first-block cache. See :ref:`nunchaku:usage-fbcache` for details.
        cpu_offload : str
            Whether to enable CPU offload ("auto", "enable", "disable").
        device_id : int
            GPU device ID to use.
        data_type : str
            Data type for inference ("bfloat16" or "float16").
        **kwargs
            Additional keyword arguments.

        Returns
        -------
        tuple
            A tuple containing the loaded and patched model.
        """
        device = torch.device(f"cuda:{device_id}")

        model_path = get_full_path_or_raise("diffusion_models", model_path)

        # Check if the device_id is valid
        if device_id >= torch.cuda.device_count():
            raise ValueError(f"Invalid device_id: {device_id}. Only {torch.cuda.device_count()} GPUs available.")

        # Get the GPU properties
        gpu_properties = torch.cuda.get_device_properties(device_id)
        gpu_memory = gpu_properties.total_memory / (1024**2)  # Convert to MiB
        gpu_name = gpu_properties.name
<<<<<<< HEAD
        logger.info(f"GPU {device_id} ({gpu_name}) Memory: {gpu_memory} MiB")
=======
        logger.debug(f"GPU {device_id} ({gpu_name}) Memory: {gpu_memory} MiB")
>>>>>>> 13b6d071

        # Check if CPU offload needs to be enabled
        if cpu_offload == "auto":
            if gpu_memory < 14336:  # 14GB threshold
                cpu_offload_enabled = True
<<<<<<< HEAD
                logger.info("VRAM < 14GiB, enabling CPU offload")
            else:
                cpu_offload_enabled = False
                logger.info("VRAM > 14GiB, disabling CPU offload")
        elif cpu_offload == "enable":
            cpu_offload_enabled = True
            logger.info("Enabling CPU offload")
        else:
            cpu_offload_enabled = False
            logger.info("Disabling CPU offload")
=======
                logger.debug("VRAM < 14GiB, enabling CPU offload")
            else:
                cpu_offload_enabled = False
                logger.debug("VRAM > 14GiB, disabling CPU offload")
        elif cpu_offload == "enable":
            cpu_offload_enabled = True
            logger.debug("Enabling CPU offload")
        else:
            cpu_offload_enabled = False
            logger.debug("Disabling CPU offload")
>>>>>>> 13b6d071

        if (
            self.model_path != model_path
            or self.device != device
            or self.cpu_offload != cpu_offload_enabled
            or self.data_type != data_type
        ):
            if self.transformer is not None:
                model_size = comfy.model_management.module_size(self.transformer)
                transformer = self.transformer
                self.transformer = None
                transformer.to("cpu")
                del transformer
                gc.collect()
                comfy.model_management.cleanup_models_gc()
                comfy.model_management.soft_empty_cache()
                comfy.model_management.free_memory(model_size, device)

            self.transformer, self.metadata = NunchakuFluxTransformer2dModel.from_pretrained(
                model_path,
                offload=cpu_offload_enabled,
                device=device,
                torch_dtype=torch.float16 if data_type == "float16" else torch.bfloat16,
                return_metadata=True,
            )
            self.model_path = model_path
            self.device = device
            self.cpu_offload = cpu_offload_enabled
            self.data_type = data_type
        self.transformer = apply_cache_on_transformer(
            transformer=self.transformer, residual_diff_threshold=cache_threshold
        )
        transformer = self.transformer
        if attention == "nunchaku-fp16":
            transformer.set_attention_impl("nunchaku-fp16")
        else:
            assert attention == "flash-attention2"
            transformer.set_attention_impl("flashattn2")

        if self.metadata is None:
            if os.path.exists(os.path.join(model_path, "comfy_config.json")):
                config_path = os.path.join(model_path, "comfy_config.json")
            else:
                default_config_root = os.path.join(os.path.dirname(__file__), "configs")
                config_name = os.path.basename(model_path).replace("svdq-int4-", "").replace("svdq-fp4-", "")
                config_path = os.path.join(default_config_root, f"{config_name}.json")
                assert os.path.exists(config_path), f"Config file not found: {config_path}"

            logger.info(f"Loading ComfyUI model config from {config_path}")
            comfy_config = json.load(open(config_path, "r"))
        else:
            comfy_config_str = self.metadata.get("comfy_config", None)
            comfy_config = json.loads(comfy_config_str)
        model_class_name = comfy_config["model_class"]
        if model_class_name == "FluxSchnell":
            model_class = FluxSchnell
        else:
            assert model_class_name == "Flux", f"Unknown model class {model_class_name}."
            model_class = Flux
        model_config = model_class(comfy_config["model_config"])
        model_config.set_inference_dtype(torch.bfloat16, None)
        model_config.custom_operations = None
        model = model_config.get_model({})
        model.diffusion_model = ComfyFluxWrapper(transformer, config=comfy_config["model_config"])
        model = comfy.model_patcher.ModelPatcher(model, device, device_id)
        return (model,)<|MERGE_RESOLUTION|>--- conflicted
+++ resolved
@@ -217,17 +217,12 @@
         gpu_properties = torch.cuda.get_device_properties(device_id)
         gpu_memory = gpu_properties.total_memory / (1024**2)  # Convert to MiB
         gpu_name = gpu_properties.name
-<<<<<<< HEAD
-        logger.info(f"GPU {device_id} ({gpu_name}) Memory: {gpu_memory} MiB")
-=======
         logger.debug(f"GPU {device_id} ({gpu_name}) Memory: {gpu_memory} MiB")
->>>>>>> 13b6d071
 
         # Check if CPU offload needs to be enabled
         if cpu_offload == "auto":
             if gpu_memory < 14336:  # 14GB threshold
                 cpu_offload_enabled = True
-<<<<<<< HEAD
                 logger.info("VRAM < 14GiB, enabling CPU offload")
             else:
                 cpu_offload_enabled = False
@@ -238,18 +233,6 @@
         else:
             cpu_offload_enabled = False
             logger.info("Disabling CPU offload")
-=======
-                logger.debug("VRAM < 14GiB, enabling CPU offload")
-            else:
-                cpu_offload_enabled = False
-                logger.debug("VRAM > 14GiB, disabling CPU offload")
-        elif cpu_offload == "enable":
-            cpu_offload_enabled = True
-            logger.debug("Enabling CPU offload")
-        else:
-            cpu_offload_enabled = False
-            logger.debug("Disabling CPU offload")
->>>>>>> 13b6d071
 
         if (
             self.model_path != model_path
