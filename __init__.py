import logging
import os
from pathlib import Path

import torch
import yaml
from packaging.version import InvalidVersion, Version

# vanilla and LTS compatibility snippet
try:
    from comfy_compatibility.vanilla import prepare_vanilla_environment

    prepare_vanilla_environment()

    from comfy.model_downloader import add_known_models
    from comfy.model_downloader_types import HuggingFile

    capability = torch.cuda.get_device_capability(0 if torch.cuda.is_available() else None)
    sm = f"{capability[0]}{capability[1]}"
    precision = "fp4" if sm == "120" else "int4"

    # add known models

    models_yaml_path = Path(__file__).parent / "test_data" / "models.yaml"
    with open(models_yaml_path, "r") as f:
        nunchaku_models_yaml = yaml.safe_load(f)

    NUNCHAKU_SVDQ_MODELS = []
    for model in nunchaku_models_yaml["models"]:
        filename = model["filename"]
        if not filename.startswith("svdq-"):
            continue
        if "{precision}" in filename:
            filename = filename.format(precision=precision)
        NUNCHAKU_SVDQ_MODELS.append(HuggingFile(repo_id=model["repo_id"], filename=filename))

    NUNCHAKU_SVDQ_TEXT_ENCODER_MODELS = [
        HuggingFile(repo_id="nunchaku-tech/nunchaku-t5", filename="awq-int4-flux.1-t5xxl.safetensors"),
    ]

    add_known_models("diffusion_models", *NUNCHAKU_SVDQ_MODELS)
    add_known_models("text_encoders", *NUNCHAKU_SVDQ_TEXT_ENCODER_MODELS)
except (ImportError, ModuleNotFoundError):
    pass

# Get log level from environment variable (default to INFO)
log_level = os.getenv("LOG_LEVEL", "INFO").upper()

# Configure logging
logging.basicConfig(level=getattr(logging, log_level, logging.INFO), format="%(asctime)s - %(levelname)s - %(message)s")
logger = logging.getLogger(__name__)

logger.info("=" * 40 + " ComfyUI-nunchaku Initialization " + "=" * 40)

from .utils import get_package_version, get_plugin_version

nunchaku_full_version = get_package_version("nunchaku").split("+")[0].strip()

logger.info(f"Nunchaku version: {nunchaku_full_version}")
logger.info(f"ComfyUI-nunchaku version: {get_plugin_version()}")


min_nunchaku_version = "1.0.0"
nunchaku_version = nunchaku_full_version.split("+")[0].strip()
nunchaku_major_minor_patch_version = ".".join(nunchaku_version.split(".")[:3])

try:
    if Version(nunchaku_major_minor_patch_version) < Version(min_nunchaku_version):
        logger.warning(
            f"ComfyUI-nunchaku {get_plugin_version()} requires nunchaku >= v{min_nunchaku_version}, "
            f"but found nunchaku {nunchaku_full_version}. Please update nunchaku."
        )
except InvalidVersion:
    logger.warning(
        f"Could not parse nunchaku version: {nunchaku_full_version}. "
        f"Please ensure you have at least v{min_nunchaku_version}."
    )

NODE_CLASS_MAPPINGS = {}

try:
    from .nodes.models.flux import NunchakuFluxDiTLoader

    NODE_CLASS_MAPPINGS["NunchakuFluxDiTLoader"] = NunchakuFluxDiTLoader
except ImportError:
    logger.exception("Node `NunchakuFluxDiTLoader` import failed:")

try:
    from .nodes.models.qwenimage import NunchakuQwenImageDiTLoader

    NODE_CLASS_MAPPINGS["NunchakuQwenImageDiTLoader"] = NunchakuQwenImageDiTLoader
except ImportError:
    logger.exception("Node `NunchakuQwenImageDiTLoader` import failed:")

try:
    from .nodes.lora.flux import NunchakuFluxLoraLoader, NunchakuFluxLoraStack

    NODE_CLASS_MAPPINGS["NunchakuFluxLoraLoader"] = NunchakuFluxLoraLoader
    NODE_CLASS_MAPPINGS["NunchakuFluxLoraStack"] = NunchakuFluxLoraStack
except ImportError:
    logger.exception("Nodes `NunchakuFluxLoraLoader` and `NunchakuFluxLoraStack` import failed:")

<<<<<<< HEAD
try:
    from .nodes.lora.qwenimage import NunchakuQwenImageLoraLoader, NunchakuQwenImageLoraStack

    NODE_CLASS_MAPPINGS["NunchakuQwenImageLoraLoader"] = NunchakuQwenImageLoraLoader
    NODE_CLASS_MAPPINGS["NunchakuQwenImageLoraStack"] = NunchakuQwenImageLoraStack
except ImportError:
    logger.exception("Nodes `NunchakuQwenImageLoraLoader` and `NunchakuQwenImageLoraStack` import failed:")


=======
>>>>>>> 13b6d071
try:
    from .nodes.models.text_encoder import NunchakuTextEncoderLoader, NunchakuTextEncoderLoaderV2

    NODE_CLASS_MAPPINGS["NunchakuTextEncoderLoader"] = NunchakuTextEncoderLoader
    NODE_CLASS_MAPPINGS["NunchakuTextEncoderLoaderV2"] = NunchakuTextEncoderLoaderV2
except ImportError:
    logger.exception("Nodes `NunchakuTextEncoderLoader` and `NunchakuTextEncoderLoaderV2` import failed:")

try:
    from .nodes.preprocessors.depth import FluxDepthPreprocessor

    NODE_CLASS_MAPPINGS["NunchakuDepthPreprocessor"] = FluxDepthPreprocessor
except ImportError:
    logger.exception("Node `NunchakuDepthPreprocessor` import failed:")

try:
    from .nodes.models.pulid import (
        NunchakuFluxPuLIDApplyV2,
        NunchakuPulidApply,
        NunchakuPulidLoader,
        NunchakuPuLIDLoaderV2,
    )

    NODE_CLASS_MAPPINGS["NunchakuPulidApply"] = NunchakuPulidApply
    NODE_CLASS_MAPPINGS["NunchakuPulidLoader"] = NunchakuPulidLoader
    NODE_CLASS_MAPPINGS["NunchakuPuLIDLoaderV2"] = NunchakuPuLIDLoaderV2
    NODE_CLASS_MAPPINGS["NunchakuFluxPuLIDApplyV2"] = NunchakuFluxPuLIDApplyV2
except ImportError:
    logger.exception(
        "Nodes `NunchakuPulidApply`,`NunchakuPulidLoader`, "
        "`NunchakuPuLIDLoaderV2` and `NunchakuFluxPuLIDApplyV2` import failed:"
    )
try:
    from .nodes.models.ipadapter import NunchakuFluxIPAdapterApply, NunchakuIPAdapterLoader

    NODE_CLASS_MAPPINGS["NunchakuFluxIPAdapterApply"] = NunchakuFluxIPAdapterApply
    NODE_CLASS_MAPPINGS["NunchakuIPAdapterLoader"] = NunchakuIPAdapterLoader
except ImportError:
    logger.exception("Nodes `NunchakuFluxIPAdapterApply` and `NunchakuIPAdapterLoader` import failed:")

try:
    from .nodes.tools.merge_safetensors import NunchakuModelMerger

    NODE_CLASS_MAPPINGS["NunchakuModelMerger"] = NunchakuModelMerger
except ImportError:
    logger.exception("Node `NunchakuModelMerger` import failed:")

try:
    from .nodes.tools.installers import NunchakuWheelInstaller

    NODE_CLASS_MAPPINGS["NunchakuWheelInstaller"] = NunchakuWheelInstaller
except ImportError:
    logger.exception("Node `NunchakuWheelInstaller` import failed:")

NODE_DISPLAY_NAME_MAPPINGS = {k: v.TITLE for k, v in NODE_CLASS_MAPPINGS.items()}
__all__ = ["NODE_CLASS_MAPPINGS", "NODE_DISPLAY_NAME_MAPPINGS"]
logger.info("=" * (80 + len(" ComfyUI-nunchaku Initialization ")))<|MERGE_RESOLUTION|>--- conflicted
+++ resolved
@@ -100,7 +100,6 @@
 except ImportError:
     logger.exception("Nodes `NunchakuFluxLoraLoader` and `NunchakuFluxLoraStack` import failed:")
 
-<<<<<<< HEAD
 try:
     from .nodes.lora.qwenimage import NunchakuQwenImageLoraLoader, NunchakuQwenImageLoraStack
 
@@ -110,8 +109,6 @@
     logger.exception("Nodes `NunchakuQwenImageLoraLoader` and `NunchakuQwenImageLoraStack` import failed:")
 
 
-=======
->>>>>>> 13b6d071
 try:
     from .nodes.models.text_encoder import NunchakuTextEncoderLoader, NunchakuTextEncoderLoaderV2
 
